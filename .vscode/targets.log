--- conflicted
+++ resolved
@@ -6,11 +6,9 @@
 # This is free software: you are free to change and redistribute it.
 # There is NO WARRANTY, to the extent permitted by law.
 
-<<<<<<< HEAD
-# Make data base, printed on Sat Nov 26 20:03:11 2022
-=======
+
 # Make data base, printed on Sun Nov 27 18:02:02 2022
->>>>>>> 22ada39f
+
 
 # Variables
 
@@ -121,11 +119,7 @@
 # automatic
 ^F = $(notdir $^)
 # environment
-<<<<<<< HEAD
-SSH_CLIENT = 97.120.179.132 32802 22
-=======
 SSH_CLIENT = 97.120.179.132 58272 22
->>>>>>> 22ada39f
 # environment
 RECOMMENDER_API_URL = https://gw.api.openshift.io//api/v2
 # automatic
@@ -161,19 +155,12 @@
 # environment
 XDG_RUNTIME_DIR = /run/user/1000
 # makefile (from 'Makefile', line 9)
-<<<<<<< HEAD
-HASH := 949be8d30a2d0a03ed2d0cf021c1b592819afbee
+
+HASH := 6150a1a42882b40b3dd31af0eb0226d80b3d0db4
 # environment
 _CE_M = 
 # environment
-VSCODE_IPC_HOOK_CLI = /run/user/1000/vscode-ipc-c9790e74-d6fd-4d38-a926-ead3c42e0dd7.sock
-=======
-HASH := 6150a1a42882b40b3dd31af0eb0226d80b3d0db4
-# environment
-_CE_M = 
-# environment
 VSCODE_IPC_HOOK_CLI = /run/user/1000/vscode-ipc-e32391b2-cdb6-4c79-a57e-e004e566dec2.sock
->>>>>>> 22ada39f
 # environment
 M2_HOME = /opt/maven
 # environment
@@ -191,11 +178,7 @@
 # environment
 GSETTINGS_SCHEMA_DIR = /home/samsilverberg/anaconda3/share/glib-2.0/schemas
 # environment
-<<<<<<< HEAD
-XDG_SESSION_ID = 362
-=======
 XDG_SESSION_ID = 394
->>>>>>> 22ada39f
 # environment
 GOPROXY = https://proxy.golang.org,direct
 # default
@@ -213,11 +196,7 @@
 # environment
 _CE_CONDA = 
 # environment
-<<<<<<< HEAD
 SSH_CONNECTION = 97.120.179.132 32802 10.128.0.36 22
-=======
-SSH_CONNECTION = 97.120.179.132 58272 10.128.0.36 22
->>>>>>> 22ada39f
 # variable set hash-table stats:
 # Load=92/1024=9%, Rehash=0, Collisions=2/149=1%
 
@@ -306,10 +285,6 @@
 
 build:
 #  Implicit rule search has not been done.
-<<<<<<< HEAD
-=======
- 
->>>>>>> 22ada39f
 #  Last modified 2022-11-18 08:31:04.841598926
 #  File has been updated.
  
@@ -359,10 +334,7 @@
 # strcache performance: lookups = 55 / hit rate = 38%
 # hash-table stats:
 # Load=34/8192=0%, Rehash=0, Collisions=0/55=0%
-<<<<<<< HEAD
-# Finished Make data base on Sat Nov 26 20:03:11 2022
-=======
+
 # Finished Make data base on Sun Nov 27 18:02:02 2022
->>>>>>> 22ada39f
 
  